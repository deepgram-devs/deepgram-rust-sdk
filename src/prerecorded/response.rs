--- conflicted
+++ resolved
@@ -21,12 +21,7 @@
 /// See the [Deepgram Callback feature docs][docs] for more info.
 ///
 /// [docs]: https://developers.deepgram.com/documentation/features/callback/
-<<<<<<< HEAD
-#[allow(missing_docs)] // Struct fields are documented in the API reference
-#[derive(Debug, PartialEq, Clone, Deserialize)]
-=======
-#[derive(Debug, PartialEq, Eq, Clone, Hash, Deserialize)]
->>>>>>> 33a00c91
+#[derive(Debug, PartialEq, Clone, Deserialize)]
 #[non_exhaustive]
 pub struct CallbackResponse {
     #[allow(missing_docs)]
