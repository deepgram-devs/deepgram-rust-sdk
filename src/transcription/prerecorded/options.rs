--- conflicted
+++ resolved
@@ -282,7 +282,7 @@
     /// # Examples
     ///
     /// ```
-    /// # use deepgram::transcription::prerecorded::{Options, Tier};
+    /// # use deepgram::transcription::prerecorded::options::{Options, Tier};
     /// #
     /// let options = Options::builder()
     ///     .tier(Tier::Enhanced)
@@ -576,14 +576,10 @@
     /// # use std::env;
     /// #
     /// # use deepgram::{
-<<<<<<< HEAD
     /// #     transcription::prerecorded::{
-    /// #         audio_source::UrlSource,
+    /// #         audio_source::AudioSource,
     /// #         options::{Model, Options},
     /// #     },
-=======
-    /// #     transcription::prerecorded::{AudioSource, Model, Options},
->>>>>>> f1844d3f
     /// #     Deepgram,
     /// # };
     /// #
@@ -1244,15 +1240,10 @@
 
 #[cfg(test)]
 mod serialize_options_tests {
-<<<<<<< HEAD
-=======
-    use super::*;
-    use crate::{transcription::prerecorded::AudioSource, Deepgram};
->>>>>>> f1844d3f
     use std::cmp;
     use std::env;
 
-    use super::{super::audio_source::UrlSource, *};
+    use super::{super::audio_source::AudioSource, *};
     use crate::Deepgram;
 
     fn check_serialization(options: &Options, expected: &str) {
