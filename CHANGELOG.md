--- conflicted
+++ resolved
@@ -6,13 +6,12 @@
 
 ## [Unreleased]
 
-<<<<<<< HEAD
 ### Added
 - `detect_language` option.
-=======
+
 ### Changed
 - Remove generic from `Deepgram` struct.
->>>>>>> 7a324702
+
 
 ## [0.3.0]
 
